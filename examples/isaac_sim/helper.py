--- conflicted
+++ resolved
@@ -20,7 +20,6 @@
 from omni.isaac.core.materials import OmniPBR
 from omni.isaac.core.objects import cuboid
 from omni.isaac.core.robots import Robot
-<<<<<<< HEAD
 from omni.isaac.core.utils.prims import get_prim_at_path
 from omni.isaac.core.utils.stage import add_reference_to_stage, get_current_stage
 from pxr import UsdPhysics, UsdLux, PhysxSchema
@@ -79,9 +78,6 @@
     stage = get_current_stage()
     light = UsdLux.DistantLight.Define(stage, prim_path)
     light.GetPrim().GetAttribute("intensity").Set(intensity)
-=======
-from pxr import UsdPhysics
->>>>>>> b481ee20
 
 # CuRobo
 from curobo.util.logger import log_warn
@@ -196,7 +192,6 @@
     robot_name: str = "robot",
     position: np.array = np.array([0, 0, 0]),
 ):
-<<<<<<< HEAD
     if load_from_usd:
         robot_path = "/World/xarm7"
         robot_p = xArm(robot_path, name="xarm7", translation=position)
@@ -242,52 +237,6 @@
         )
     if ISAAC_SIM_23:
         robot_p.set_solver_velocity_iteration_count(4)
-=======
-    urdf_interface = _urdf.acquire_urdf_interface()
-
-    import_config = _urdf.ImportConfig()
-    import_config.merge_fixed_joints = False
-    import_config.convex_decomp = False
-    import_config.import_inertia_tensor = True
-    import_config.fix_base = True
-    import_config.make_default_prim = False
-    import_config.self_collision = False
-    import_config.create_physics_scene = True
-    import_config.import_inertia_tensor = False
-    import_config.default_drive_strength = 20000
-    import_config.default_position_drive_damping = 500
-    import_config.default_drive_type = _urdf.UrdfJointTargetType.JOINT_DRIVE_POSITION
-    import_config.distance_scale = 1
-    import_config.density = 0.0
-    asset_path = get_assets_path()
-    if (
-        "external_asset_path" in robot_config["kinematics"]
-        and robot_config["kinematics"]["external_asset_path"] is not None
-    ):
-        asset_path = robot_config["kinematics"]["external_asset_path"]
-    full_path = join_path(asset_path, robot_config["kinematics"]["urdf_path"])
-    robot_path = get_path_of_dir(full_path)
-    filename = get_filename(full_path)
-    imported_robot = urdf_interface.parse_urdf(robot_path, filename, import_config)
-    dest_path = subroot
-    robot_path = urdf_interface.import_robot(
-        robot_path,
-        filename,
-        imported_robot,
-        import_config,
-        dest_path,
-    )
-
-    base_link_name = robot_config["kinematics"]["base_link"]
-
-    robot_p = Robot(
-        prim_path=robot_path + "/" + base_link_name,
-        name=robot_name,
-        position=position,
-    )
-    if False and ISAAC_SIM_23:  # this doesn't work in isaac sim 2023.1.1
-        robot_p.set_solver_velocity_iteration_count(0)
->>>>>>> b481ee20
         robot_p.set_solver_position_iteration_count(44)
 
         my_world._physics_context.set_solver_type("PGS")
@@ -295,11 +244,11 @@
     if ISAAC_SIM_23:  # fix to load robot correctly in isaac sim 2023.1.1
         robot_prim = robot_p.prim
         stage = robot_prim.GetStage()
+        base_link_name = robot_config["kinematics"]["base_link"]
         linkp = stage.GetPrimAtPath(robot_path + "/" + base_link_name)
         mass = UsdPhysics.MassAPI(linkp)
         mass.GetMassAttr().Set(0)
     robot = my_world.scene.add(robot_p)
-    # robot_path = robot.prim_path
     return robot, robot_path
 
 
